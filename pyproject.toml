--- conflicted
+++ resolved
@@ -28,8 +28,6 @@
     "click>=8.0.0",
     "jinja2>=3.1.0",
     "pyyaml>=6.0.0",
-<<<<<<< HEAD
-    "click>=8.0.0",
     "langgraph>=0.6.6",
     "aiohttp>=3.8.0",
     "keyring>=24.0.0",
@@ -39,8 +37,6 @@
     "uvicorn>=0.35.0",
     "websockets>=15.0.1",
     "psutil>=7.0.0",
-=======
->>>>>>> 7c9e5923
 ]
 
 [project.optional-dependencies]
@@ -124,19 +120,7 @@
 addopts = "-ra -q --strict-markers --strict-config"
 testpaths = ["tests"]
 timeout = 30
-<<<<<<< HEAD
 timeout_method = "thread"
-
-[dependency-groups]
-dev = [
-    "google-cloud-billing>=1.16.3",
-    "pytest>=8.4.2",
-    "pytest-asyncio>=1.1.0",
-    "pytest-cov>=6.2.1",
-    "pytest-mock>=3.14.1",
-    "pytest-timeout>=2.4.0",
-]
-=======
 asyncio_mode = "auto"
 markers = [
     "slow: marks tests as slow (deselect with '-m \"not slow\"')",
@@ -162,4 +146,13 @@
     "@(abc\\.)?abstractmethod",
 ]
 fail_under = 90
->>>>>>> 7c9e5923
+
+[dependency-groups]
+dev = [
+    "google-cloud-billing>=1.16.3",
+    "pytest>=8.4.2",
+    "pytest-asyncio>=1.1.0",
+    "pytest-cov>=6.2.1",
+    "pytest-mock>=3.14.1",
+    "pytest-timeout>=2.4.0",
+]