[build-system]
requires = ["hatchling"]
build-backend = "hatchling.build"

[project]
name = "kiro-ai-development-hackathon"
version = "0.1.0"
description = "Code with Kiro Hackathon: AI-Powered IDE for Spec-Driven Development"
readme = "README.md"
license = {text = "MIT"}
authors = [
    {name = "nkllon Team", email = "team@nkllon.dev"}
]
classifiers = [
    "Development Status :: 3 - Alpha",
    "Intended Audience :: Developers",
    "License :: OSI Approved :: MIT License",
    "Programming Language :: Python :: 3",
    "Programming Language :: Python :: 3.9",
    "Programming Language :: Python :: 3.10",
    "Programming Language :: Python :: 3.11",
    "Programming Language :: Python :: 3.12",
    "Topic :: Software Development :: Libraries :: Python Modules",
    "Topic :: Software Development :: Quality Assurance",
    "Topic :: Software Development :: Testing",
]
requires-python = ">=3.9"
dependencies = [
    "openai>=1.0.0",
    "anthropic>=0.7.0",
    "pydantic>=2.0.0",
    "jinja2>=3.1.0",
    "pyyaml>=6.0.0",
    "click>=8.0.0",
    "langgraph>=0.6.6",
<<<<<<< HEAD
    "schedule>=1.2.0",
    "psutil>=7.0.0",
=======
    "aiohttp>=3.8.0",
    "keyring>=24.0.0",
    "watchdog>=3.0.0",
>>>>>>> edd7eea0
]

[project.optional-dependencies]
dev = [
    "pytest>=7.4.0",
    "pytest-asyncio>=0.21.0",
    "pytest-mock>=3.11.0",
    "pytest-timeout>=2.1.0",
    "black>=23.0.0",
    "ruff>=0.1.0",
    "mypy>=1.0.0",
    "pre-commit>=3.4.0",
]
test = [
    "pytest>=7.4.0",
    "pytest-asyncio>=0.21.0",
    "pytest-cov>=4.1.0",
    "pytest-mock>=3.11.0",
    "pytest-timeout>=2.1.0",
]

[project.urls]
Homepage = "https://github.com/nkllon/kiro-ai-development-hackathon"
Documentation = "https://github.com/nkllon/kiro-ai-development-hackathon#readme"
Repository = "https://github.com/nkllon/kiro-ai-development-hackathon.git"
Issues = "https://github.com/nkllon/kiro-ai-development-hackathon/issues"

[tool.hatch.build.targets.wheel]
packages = ["src"]

[tool.black]
line-length = 88
target-version = ['py39']

[tool.ruff]
target-version = "py39"
line-length = 88
select = [
    "E",  # pycodestyle errors
    "W",  # pycodestyle warnings
    "F",  # pyflakes
    "I",  # isort
    "B",  # flake8-bugbear
    "C4", # flake8-comprehensions
    "UP", # pyupgrade
]

[tool.pytest.ini_options]
testpaths = ["tests"]
python_files = ["test_*.py"]
python_classes = ["Test*"]
python_functions = ["test_*"]
addopts = "-v --tb=short --timeout=30 --timeout-method=thread"
asyncio_mode = "auto"
timeout = 30
timeout_method = "thread"<|MERGE_RESOLUTION|>--- conflicted
+++ resolved
@@ -33,14 +33,9 @@
     "pyyaml>=6.0.0",
     "click>=8.0.0",
     "langgraph>=0.6.6",
-<<<<<<< HEAD
-    "schedule>=1.2.0",
-    "psutil>=7.0.0",
-=======
     "aiohttp>=3.8.0",
     "keyring>=24.0.0",
     "watchdog>=3.0.0",
->>>>>>> edd7eea0
 ]
 
 [project.optional-dependencies]
